--- conflicted
+++ resolved
@@ -18,8 +18,7 @@
 
     def test_black(self):
         result = annotator.eval_absolute(10.00, False)
-<<<<<<< HEAD
-        self.assertEqual(result, '-10.00')
+        self.assertEqual(result, -10.00)
 
 
 class test_eval_numeric(unittest.TestCase):
@@ -31,8 +30,6 @@
         info_handler = MagicMock()
         info_handler.info = {'score': [None, score]}
         self.assertRaises(RuntimeError, annotator.eval_numeric, info_handler)
-=======
-        self.assertEqual(result, -10.00)
 
 
 class test_needs_annotation(unittest.TestCase):
@@ -78,7 +75,4 @@
 
     def test_negativestring(self):
         result = annotator.cpl('-2001')
-        self.assertTrue(result == -2001)
-
-# vim: ft=python expandtab smarttab shiftwidth=4 softtabstop=4 fileencoding=UTF-8:
->>>>>>> 0afd4d48
+        self.assertTrue(result == -2001)